--- conflicted
+++ resolved
@@ -14,10 +14,6 @@
 
 use test_util::retry;
 use tikv_importer::import::{ImportKVServer, TiKvConfig};
-<<<<<<< HEAD
-
-=======
->>>>>>> 5f555bf3
 
 fn new_kv_server() -> (ImportKVServer, ImportKvClient, TempDir) {
     let temp_dir = TempDir::new("test_import_kv_server").unwrap();
