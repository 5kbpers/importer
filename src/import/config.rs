--- conflicted
+++ resolved
@@ -52,22 +52,6 @@
     pub min_available_ratio: f64,
 }
 
-<<<<<<< HEAD
-// TODO: Decouple our program config from tikv::config.
-
-impl From<tikv::import::Config> for Config {
-    fn from(cfg: tikv::import::Config) -> Self {
-        
-        Self {
-            num_threads: cfg.num_threads,
-            stream_channel_window: cfg.stream_channel_window,
-            ..Default::default()
-        }
-    }
-}
-
-=======
->>>>>>> cbdcc43d
 impl Default for Config {
     fn default() -> Config {
         Config {
